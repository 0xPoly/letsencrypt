--- conflicted
+++ resolved
@@ -69,17 +69,11 @@
         # TODO: Figure out all exceptions from this function
         try:
             self._validate_csr_key_cli()
-<<<<<<< HEAD
+
         except errors.LetsEncryptClientError as e:
             # TODO: Something nice here...
             logger.fatal("%s - until the programmers get their act together, "
                          "we are just going to exit" % e)
-=======
-        except Exception as exc:
-            # TODO: Something nice here...
-            logger.fatal(("%s - until the programmers get their act together, "
-                          "we are just going to exit" % str(exc)))
->>>>>>> fb712064
             sys.exit(1)
         self.server_url = "https://%s/acme/" % self.server
 
@@ -136,15 +130,9 @@
         _, csr_der = self.get_key_csr_pem()
 
         # TODO: Handle this exception/problem
-<<<<<<< HEAD
         if not crypto_util.csr_matches_names(self.csr_file, self.names):
             raise errrors.LetsEncryptClientError(
                 "CSR subject does not contain one of the specified names")
-=======
-        if not crypto_util.csr_matches_names(self.csr, self.names):
-            raise errors.LetsEncryptClientError(("CSR subject does not contain "
-                                                 "one of the specified names"))
->>>>>>> fb712064
 
         # Perform Challenges
         responses, challenge_objs = self.verify_identity(challenge_msg)
@@ -251,14 +239,6 @@
         :param msg: ACME message (JSON serializable).
         :type msg: dict
 
-<<<<<<< HEAD
-        :raises TypeError: if `msg` is not JSON serializable
-        :raises jsonschema.ValidationError: if `msg` is not valid ACME message
-        :raises LetsEncryptClientError: in case of a connection error
-            or if a response from server is not a valid ACME message
-
-=======
->>>>>>> fb712064
         :returns: Server response message.
         :rtype: dict
 
@@ -331,15 +311,10 @@
                        reponse message.
         :type rounds: int
 
-<<<<<<< HEAD
-        :raises LetsEncryptClientError: if server sent ACME "error" message
-
-=======
->>>>>>> fb712064
         :returns: ACME response message from server.
         :rtype: dict
 
-        :raises errors.LetsEncryptClientError:
+        :raises LetsEncryptClientError: if server sent ACME "error" message
 
         """
         for _ in xrange(rounds):
@@ -732,50 +707,21 @@
         # and allow the user to take more appropriate actions
 
         # If CSR is provided, it must be readable and valid.
-<<<<<<< HEAD
-        try:
-            if self.csr_file and not crypto_util.valid_csr(self.csr_file):
-                raise errors.LetsEncryptClientError(
-                    "The provided CSR is not a valid CSR")
-        except IOError:
+        if self.csr and not crypto_util.valid_csr(self.csr):
             raise errors.LetsEncryptClientError(
-                "The provided CSR could not be read")
-        # If key is provided, it must be readable and valid.
-        try:
-            if self.key_file and not crypto_util.valid_privkey(self.key_file):
-                raise LetsEncryptClientError(
-                    "The provided key is not a valid key")
-        except IOError:
-            raise LetsEncryptClientError("The provided key could not be read")
-
-        # If CSR and key are provided, the key must be the same key used
-        # in the CSR.
-        if self.csr_file and self.key_file:
-            try:
-                if not crypto_util.csr_matches_pubkey(
-                        self.csr_file, self.key_file):
-                    raise errors.LetsEncryptClientError(
-                        "The key and CSR do not match")
-            except IOError:
-                raise errors.LetsEncryptClientError(
-                    "The key or CSR files could not be read")
-=======
-        if self.csr and not crypto_util.valid_csr(self.csr):
-            raise errors.LetsEncryptClientError("The provided CSR is not a "
-                                                "valid CSR")
+                "The provided CSR is not a valid CSR")
 
         # If key is provided, it must be readable and valid.
         if self.privkey and not crypto_util.valid_privkey(self.privkey):
-            raise errors.LetsEncryptClientError("The provided key is not a "
-                                                "valid key")
+            raise errors.LetsEncryptClientError(
+                "The provided key is not a valid key")
 
         # If CSR and key are provided, the key must be the same key used
         # in the CSR.
         if self.csr and self.privkey:
             if not crypto_util.csr_matches_pubkey(self.csr, self.privkey):
-                raise errors.LetsEncryptClientError("The key and CSR do not "
-                                                    "match")
->>>>>>> fb712064
+                raise errors.LetsEncryptClientError(
+                    "The key and CSR do not match")
 
     def get_all_names(self):
         """Return all valid names in the configuration."""
