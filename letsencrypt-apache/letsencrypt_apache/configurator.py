"""Apache Configuration based off of Augeas Configurator."""
# pylint: disable=too-many-lines
import itertools
import logging
import os
import re
import shutil
import socket
import subprocess

import zope.interface

from acme import challenges

from letsencrypt import achallenges
from letsencrypt import errors
from letsencrypt import interfaces
from letsencrypt import le_util

from letsencrypt.plugins import common

from letsencrypt_apache import augeas_configurator
from letsencrypt_apache import constants
from letsencrypt_apache import display_ops
from letsencrypt_apache import dvsni
from letsencrypt_apache import obj
from letsencrypt_apache import parser


logger = logging.getLogger(__name__)


# TODO: Augeas sections ie. <VirtualHost>, <IfModule> beginning and closing
# tags need to be the same case, otherwise Augeas doesn't recognize them.
# This is not able to be completely remedied by regular expressions because
# Augeas views <VirtualHost> </Virtualhost> as an error. This will just
# require another check_parsing_errors() after all files are included...
# (after a find_directive search is executed currently). It can be a one
# time check however because all of LE's transactions will ensure
# only properly formed sections are added.

# Note: This protocol works for filenames with spaces in it, the sites are
# properly set up and directives are changed appropriately, but Apache won't
# recognize names in sites-enabled that have spaces. These are not added to the
# Apache configuration. It may be wise to warn the user if they are trying
# to use vhost filenames that contain spaces and offer to change ' ' to '_'

# Note: FILEPATHS and changes to files are transactional.  They are copied
# over before the updates are made to the existing files. NEW_FILES is
# transactional due to the use of register_file_creation()


# TODO: Verify permissions on configuration root... it is easier than
#     checking permissions on each of the relative directories and less error
#     prone.
# TODO: Write a server protocol finder. Listen <port> <protocol> or
#     Protocol <protocol>.  This can verify partial setups are correct
# TODO: Add directives to sites-enabled... not sites-available.
#     sites-available doesn't allow immediate find_dir search even with save()
#     and load()

class ApacheConfigurator(augeas_configurator.AugeasConfigurator):
    # pylint: disable=too-many-instance-attributes,too-many-public-methods
    """Apache configurator.

    State of Configurator: This code has been been tested and built for Ubuntu
    14.04 Apache 2.4 and it works for Ubuntu 12.04 Apache 2.2

    :ivar config: Configuration.
    :type config: :class:`~letsencrypt.interfaces.IConfig`

    :ivar parser: Handles low level parsing
    :type parser: :class:`~letsencrypt_apache.parser`

    :ivar tup version: version of Apache
    :ivar list vhosts: All vhosts found in the configuration
        (:class:`list` of :class:`~letsencrypt_apache.obj.VirtualHost`)

    :ivar dict assoc: Mapping between domains and vhosts

    """
    zope.interface.implements(interfaces.IAuthenticator, interfaces.IInstaller)
    zope.interface.classProvides(interfaces.IPluginFactory)

    description = "Apache Web Server - Alpha"


    @classmethod
    def add_parser_arguments(cls, add):
        add("ctl", default=constants.CLI_DEFAULTS["ctl"],
            help="Path to the 'apache2ctl' binary, used for 'configtest', "
                 "retrieving the Apache2 version number, and initialization "
                 "parameters.")
        add("enmod", default=constants.CLI_DEFAULTS["enmod"],
            help="Path to the Apache 'a2enmod' binary.")
        add("dismod", default=constants.CLI_DEFAULTS["dismod"],
            help="Path to the Apache 'a2enmod' binary.")
        add("init-script", default=constants.CLI_DEFAULTS["init_script"],
            help="Path to the Apache init script (used for server "
            "reload/restart).")
        add("le-vhost-ext", default=constants.CLI_DEFAULTS["le_vhost_ext"],
            help="SSL vhost configuration extension.")
        add("server-root", default=constants.CLI_DEFAULTS["server_root"],
            help="Apache server root directory.")

    def __init__(self, *args, **kwargs):
        """Initialize an Apache Configurator.

        :param tup version: version of Apache as a tuple (2, 4, 7)
            (used mostly for unittesting)

        """
        version = kwargs.pop("version", None)
        super(ApacheConfigurator, self).__init__(*args, **kwargs)

        # Add name_server association dict
        self.assoc = dict()
        # Outstanding challenges
        self._chall_out = set()

        # These will be set in the prepare function
        self.parser = None
        self.version = version
        self.vhosts = None
        self._enhance_func = {"redirect": self._enable_redirect}

    @property
    def mod_ssl_conf(self):
        """Full absolute path to SSL configuration file."""
        return os.path.join(self.config.config_dir, constants.MOD_SSL_CONF_DEST)

    def prepare(self):
        """Prepare the authenticator/installer.

        :raises .errors.NoInstallationError: If Apache configs cannot be found
        :raises .errors.MisconfigurationError: If Apache is misconfigured
        :raises .errors.NotSupportedError: If Apache version is not supported
        :raises .errors.PluginError: If there is any other error

        """
        # Make sure configuration is valid
        self.config_test()

        self.parser = parser.ApacheParser(
            self.aug, self.conf("server-root"), self.conf("ctl"))
        # Check for errors in parsing files with Augeas
        self.check_parsing_errors("httpd.aug")

        # Set Version
        if self.version is None:
            self.version = self.get_version()
        if self.version < (2, 2):
            raise errors.NotSupportedError(
                "Apache Version %s not supported.", str(self.version))

        # Get all of the available vhosts
        self.vhosts = self.get_virtual_hosts()

        temp_install(self.mod_ssl_conf)

    def deploy_cert(self, domain, cert_path, key_path, chain_path=None):
        """Deploys certificate to specified virtual host.

        Currently tries to find the last directives to deploy the cert in
        the VHost associated with the given domain. If it can't find the
        directives, it searches the "included" confs. The function verifies that
        it has located the three directives and finally modifies them to point
        to the correct destination. After the certificate is installed, the
        VirtualHost is enabled if it isn't already.

        .. todo:: Might be nice to remove chain directive if none exists
                  This shouldn't happen within letsencrypt though

        :raises errors.PluginError: When unable to deploy certificate due to
            a lack of directives

        """
        vhost = self.choose_vhost(domain)

        # This is done first so that ssl module is enabled and cert_path,
        # cert_key... can all be parsed appropriately
        self.prepare_server_https("443")

        path = {}

        path["cert_path"] = self.parser.find_dir(
            "SSLCertificateFile", None, vhost.path)
        path["cert_key"] = self.parser.find_dir(
            "SSLCertificateKeyFile", None, vhost.path)

        # Only include if a certificate chain is specified
        if chain_path is not None:
            path["chain_path"] = self.parser.find_dir(
                "SSLCertificateChainFile", None, vhost.path)

        if not path["cert_path"] or not path["cert_key"]:
            # Throw some can't find all of the directives error"
            logger.warn(
                "Cannot find a cert or key directive in %s. "
                "VirtualHost was not modified", vhost.path)
            # Presumably break here so that the virtualhost is not modified
            raise errors.PluginError(
                "Unable to find cert and/or key directives")

        logger.info("Deploying Certificate to VirtualHost %s", vhost.filep)

        # Assign the final directives; order is maintained in find_dir
        self.aug.set(path["cert_path"][-1], cert_path)
        self.aug.set(path["cert_key"][-1], key_path)
        if chain_path is not None:
            if not path["chain_path"]:
                self.parser.add_dir(
                    vhost.path, "SSLCertificateChainFile", chain_path)
            else:
                self.aug.set(path["chain_path"][-1], chain_path)

        # Save notes about the transaction that took place
        self.save_notes += ("Changed vhost at %s with addresses of %s\n"
                            "\tSSLCertificateFile %s\n"
                            "\tSSLCertificateKeyFile %s\n" %
                            (vhost.filep,
                             ", ".join(str(addr) for addr in vhost.addrs),
                             cert_path, key_path))
        if chain_path is not None:
            self.save_notes += "\tSSLCertificateChainFile %s\n" % chain_path

        # Make sure vhost is enabled
        if not vhost.enabled:
            self.enable_site(vhost)

    def choose_vhost(self, target_name):
        """Chooses a virtual host based on the given domain name.

        If there is no clear virtual host to be selected, the user is prompted
        with all available choices.

        :param str target_name: domain name

        :returns: ssl vhost associated with name
        :rtype: :class:`~letsencrypt_apache.obj.VirtualHost`

        :raises .errors.PluginError: If no vhost is available or chosen

        """
        # Allows for domain names to be associated with a virtual host
        if target_name in self.assoc:
            return self.assoc[target_name]

        # Try to find a reasonable vhost
        vhost = self._find_best_vhost(target_name)
        if vhost is not None:
            if not vhost.ssl:
                vhost = self.make_vhost_ssl(vhost)

            self.assoc[target_name] = vhost
            return vhost

        return self._choose_vhost_from_list(target_name)

    def _choose_vhost_from_list(self, target_name):
        # Select a vhost from a list
        vhost = display_ops.select_vhost(target_name, self.vhosts)
        if vhost is None:
            logger.error(
                "No vhost exists with servername or alias of: %s. "
                "No vhost was selected. Please specify servernames "
                "in the Apache config", target_name)
            raise errors.PluginError("No vhost selected")

        elif not vhost.ssl:
            addrs = self._get_proposed_addrs(vhost, "443")
            # TODO: Conflicts is too conservative
            if not any(vhost.enabled and vhost.conflicts(addrs) for vhost in self.vhosts):
                vhost = self.make_vhost_ssl(vhost)
            else:
                logger.error(
                    "The selected vhost would conflict with other HTTPS "
                    "VirtualHosts within Apache. Please select another "
                    "vhost or add ServerNames to your configuration.")
                raise errors.PluginError(
                    "VirtualHost not able to be selected.")

        self.assoc[target_name] = vhost
        return vhost


    def _find_best_vhost(self, target_name):
        """Finds the best vhost for a target_name.

        This does not upgrade a vhost to HTTPS... it only finds the most
        appropriate vhost for the given target_name.

        :returns: VHost or None

        """
        # Points 4 - Servername SSL
        # Points 3 - Address name with SSL
        # Points 2 - Servername no SSL
        # Points 1 - Address name with no SSL
        best_candidate = None
        best_points = 0

        for vhost in self.vhosts:
            if target_name in vhost.get_names():
                points = 2
            elif any(addr.get_addr() == target_name for addr in vhost.addrs):
                points = 1
            else:
                # No points given if names can't be found.
                # This gets hit but doesn't register
                continue  # pragma: no cover

            if vhost.ssl:
                points += 2

            if points > best_points:
                best_points = points
                best_candidate = vhost

        # No winners here... is there only one reasonable vhost?
        if best_candidate is None:
            # reasonable == Not all _default_ addrs
            reasonable_vhosts = self._non_default_vhosts()
            if len(reasonable_vhosts) == 1:
                best_candidate = reasonable_vhosts[0]

        return best_candidate

    def _non_default_vhosts(self):
        """Return all non _default_ only vhosts."""
        return [vh for vh in self.vhosts if not all(
            addr.get_addr() == "_default_" for addr in vh.addrs
        )]

    def get_all_names(self):
        """Returns all names found in the Apache Configuration.

        :returns: All ServerNames, ServerAliases, and reverse DNS entries for
                  virtual host addresses
        :rtype: set

        """
        all_names = set()

        for vhost in self.vhosts:
            all_names.update(vhost.get_names())

            for addr in vhost.addrs:
                if common.hostname_regex.match(addr.get_addr()):
                    all_names.add(addr.get_addr())
                else:
                    name = self.get_name_from_ip(addr)
                    if name:
                        all_names.add(name)

        return all_names

    def get_name_from_ip(self, addr):  # pylint: disable=no-self-use
        """Returns a reverse dns name if available.

        :param addr: IP Address
        :type addr: ~.common.Addr

        :returns: name or empty string if name cannot be determined
        :rtype: str

        """
        # If it isn't a private IP, do a reverse DNS lookup
        if not common.private_ips_regex.match(addr.get_addr()):
            try:
                socket.inet_aton(addr.get_addr())
                return socket.gethostbyaddr(addr.get_addr())[0]
            except (socket.error, socket.herror, socket.timeout):
                pass

        return ""

    def _add_servernames(self, host):
        """Helper function for get_virtual_hosts().

        :param host: In progress vhost whose names will be added
        :type host: :class:`~letsencrypt_apache.obj.VirtualHost`

        """
        # Take the final ServerName as each overrides the previous
        servername_match = self.parser.find_dir(
            "ServerName", None, start=host.path, exclude=False)
        serveralias_match = self.parser.find_dir(
            "ServerAlias", None, start=host.path, exclude=False)

        for alias in serveralias_match:
            host.aliases.add(self.parser.get_arg(alias))

        if servername_match:
            # Get last ServerName as each overwrites the previous
            host.name = self.parser.get_arg(servername_match[-1])

    def _create_vhost(self, path):
        """Used by get_virtual_hosts to create vhost objects

        :param str path: Augeas path to virtual host

        :returns: newly created vhost
        :rtype: :class:`~letsencrypt_apache.obj.VirtualHost`

        """
        addrs = set()
        args = self.aug.match(path + "/arg")
        for arg in args:
            addrs.add(obj.Addr.fromstring(self.parser.get_arg(arg)))
        is_ssl = False

        if self.parser.find_dir("SSLEngine", "on", start=path, exclude=False):
            is_ssl = True

        filename = get_file_path(path)
        is_enabled = self.is_site_enabled(filename)

        vhost = obj.VirtualHost(filename, path, addrs, is_ssl, is_enabled)
        self._add_servernames(vhost)
        return vhost

    # TODO: make "sites-available" a configurable directory
    def get_virtual_hosts(self):
        """Returns list of virtual hosts found in the Apache configuration.

        :returns: List of :class:`~letsencrypt_apache.obj.VirtualHost`
            objects found in configuration
        :rtype: list

        """
        # Search sites-available, httpd.conf for possible virtual hosts
        paths = self.aug.match(
            ("/files%s/sites-available//*[label()=~regexp('%s')]" %
             (self.parser.root, parser.case_i("VirtualHost"))))

        vhs = []

        for path in paths:
            vhs.append(self._create_vhost(path))

        return vhs

    def is_name_vhost(self, target_addr):
        """Returns if vhost is a name based vhost

        NameVirtualHost was deprecated in Apache 2.4 as all VirtualHosts are
        now NameVirtualHosts. If version is earlier than 2.4, check if addr
        has a NameVirtualHost directive in the Apache config

        :param letsencrypt_apache.obj.Addr target_addr: vhost address

        :returns: Success
        :rtype: bool

        """
        # Mixed and matched wildcard NameVirtualHost with VirtualHost
        # behavior is undefined. Make sure that an exact match exists

        # search for NameVirtualHost directive for ip_addr
        # note ip_addr can be FQDN although Apache does not recommend it
        return (self.version >= (2, 4) or
                self.parser.find_dir("NameVirtualHost", str(target_addr)))

    def add_name_vhost(self, addr):
        """Adds NameVirtualHost directive for given address.

        :param addr: Address that will be added as NameVirtualHost directive
        :type addr: :class:`~letsencrypt_apache.obj.Addr`

        """
        loc = parser.get_aug_path(self.parser.loc["name"])

        if addr.get_port() == "443":
            path = self.parser.add_dir_to_ifmodssl(
                loc, "NameVirtualHost", [str(addr)])
        else:
            path = self.parser.add_dir(loc, "NameVirtualHost", [str(addr)])

        msg = ("Setting %s to be NameBasedVirtualHost\n"
               "\tDirective added to %s\n" % (addr, path))
        logger.debug(msg)
        self.save_notes += msg

    def prepare_server_https(self, port):
        """Prepare the server for HTTPS.

        Make sure that the ssl_module is loaded and that the server
        is appropriately listening on port.

        :param str port: Port to listen on

        """
        if "ssl_module" not in self.parser.modules:
            logger.info("Loading mod_ssl into Apache Server")
            self.enable_mod("ssl")

        # Check for Listen <port>
        # Note: This could be made to also look for ip:443 combo
        if not self.parser.find_dir("Listen", port):
            logger.debug("No Listen %s directive found. Setting the "
                         "Apache Server to Listen on port %s", port, port)

            if port == "443":
                args = [port]
            else:
                # Non-standard ports should specify https protocol
                args = [port, "https"]

            self.parser.add_dir_to_ifmodssl(
                parser.get_aug_path(
                    self.parser.loc["listen"]), "Listen", args)
            self.save_notes += "Added Listen %s directive to %s\n" % (
                port, self.parser.loc["listen"])

    def make_addrs_sni_ready(self, addrs):
        """Checks to see if the server is ready for SNI challenges.

        :param addrs: Addresses to check SNI compatibility
        :type addrs: :class:`~letsencrypt_apache.obj.Addr`

        """
        # Version 2.4 and later are automatically SNI ready.
        if self.version >= (2, 4):
            return

        for addr in addrs:
            if not self.is_name_vhost(addr):
                logger.debug("Setting VirtualHost at %s to be a name "
                             "based virtual host", addr)
                self.add_name_vhost(addr)

    def make_vhost_ssl(self, nonssl_vhost):  # pylint: disable=too-many-locals
        """Makes an ssl_vhost version of a nonssl_vhost.

        Duplicates vhost and adds default ssl options
        New vhost will reside as (nonssl_vhost.path) +
        ``letsencrypt_apache.constants.CLI_DEFAULTS["le_vhost_ext"]``

        .. note:: This function saves the configuration

        :param nonssl_vhost: Valid VH that doesn't have SSLEngine on
        :type nonssl_vhost: :class:`~letsencrypt_apache.obj.VirtualHost`

        :returns: SSL vhost
        :rtype: :class:`~letsencrypt_apache.obj.VirtualHost`

        :raises .errors.PluginError: If more than one virtual host is in
            the file or if plugin is unable to write/read vhost files.

        """
        avail_fp = nonssl_vhost.filep
        ssl_fp = self._get_ssl_vhost_path(avail_fp)

        self._copy_create_ssl_vhost_skeleton(avail_fp, ssl_fp)

        # Reload augeas to take into account the new vhost
        self.aug.load()

        # Get Vhost augeas path for new vhost
        vh_p = self.aug.match("/files%s//* [label()=~regexp('%s')]" %
                              (ssl_fp, parser.case_i("VirtualHost")))
        if len(vh_p) != 1:
            logger.error("Error: should only be one vhost in %s", avail_fp)
            raise errors.PluginError("Only one vhost per file is allowed")
        else:
            # This simplifies the process
            vh_p = vh_p[0]

        # Update Addresses
        self._update_ssl_vhosts_addrs(vh_p)

        # Add directives
        self._add_dummy_ssl_directives(vh_p)

        # Log actions and create save notes
        logger.info("Created an SSL vhost at %s", ssl_fp)
        self.save_notes += "Created ssl vhost at %s\n" % ssl_fp
        self.save()

        # We know the length is one because of the assertion above
        # Create the Vhost object
        ssl_vhost = self._create_vhost(vh_p)
        self.vhosts.append(ssl_vhost)


        # NOTE: Searches through Augeas seem to ruin changes to directives
        #       The configuration must also be saved before being searched
        #       for the new directives; For these reasons... this is tacked
        #       on after fully creating the new vhost

        # Now check if addresses need to be added as NameBasedVhost addrs
        # This is for compliance with versions of Apache < 2.4
        self._add_name_vhost_if_necessary(ssl_vhost)

        return ssl_vhost

    def _get_ssl_vhost_path(self, non_ssl_vh_fp):
        # Get filepath of new ssl_vhost
        if non_ssl_vh_fp.endswith(".conf"):
            return non_ssl_vh_fp[:-(len(".conf"))] + self.conf("le_vhost_ext")
        else:
            return non_ssl_vh_fp + self.conf("le_vhost_ext")

    def _copy_create_ssl_vhost_skeleton(self, avail_fp, ssl_fp):
        """Copies over existing Vhost with IfModule mod_ssl.c> skeleton.

        :param str avail_fp: Pointer to the original available non-ssl vhost
        :param str ssl_fp: Full path where the new ssl_vhost will reside.

        A new file is created on the filesystem.

        """
        # First register the creation so that it is properly removed if
        # configuration is rolled back
        self.reverter.register_file_creation(False, ssl_fp)

        try:
            with open(avail_fp, "r") as orig_file:
                with open(ssl_fp, "w") as new_file:
                    new_file.write("<IfModule mod_ssl.c>\n")
                    for line in orig_file:
                        new_file.write(line)
                    new_file.write("</IfModule>\n")
        except IOError:
            logger.fatal("Error writing/reading to file in make_vhost_ssl")
            raise errors.PluginError("Unable to write/read in make_vhost_ssl")

    def _update_ssl_vhosts_addrs(self, vh_path):
        ssl_addrs = set()
        ssl_addr_p = self.aug.match(vh_path + "/arg")

        for addr in ssl_addr_p:
            old_addr = obj.Addr.fromstring(
                str(self.parser.get_arg(addr)))
            ssl_addr = old_addr.get_addr_obj("443")
            self.aug.set(addr, str(ssl_addr))
            ssl_addrs.add(ssl_addr)

        return ssl_addrs

    def _add_dummy_ssl_directives(self, vh_path):
        self.parser.add_dir(vh_path, "SSLCertificateFile",
                            "insert_cert_file_path")
        self.parser.add_dir(vh_path, "SSLCertificateKeyFile",
                            "insert_key_file_path")
        self.parser.add_dir(vh_path, "Include", self.mod_ssl_conf)

    def _add_name_vhost_if_necessary(self, vhost):
        """Add NameVirtualHost Directives if necessary for new vhost.

        NameVirtualHosts was a directive in Apache < 2.4
        https://httpd.apache.org/docs/2.2/mod/core.html#namevirtualhost

        :param vhost: New virtual host that was recently created.
        :type vhost: :class:`~letsencrypt_apache.obj.VirtualHost`

        """
        need_to_save = False

        # See if the exact address appears in any other vhost
        # Remember 1.1.1.1:* == 1.1.1.1 -> hence any()
        for addr in vhost.addrs:
            for test_vh in self.vhosts:
                if (vhost.filep != test_vh.filep and
                        any(test_addr == addr for test_addr in test_vh.addrs) and
                        not self.is_name_vhost(addr)):
                    self.add_name_vhost(addr)
                    logger.info("Enabling NameVirtualHosts on %s", addr)
                    need_to_save = True

        if need_to_save:
            self.save()

    ############################################################################
    # Enhancements
    ############################################################################
    def supported_enhancements(self):  # pylint: disable=no-self-use
        """Returns currently supported enhancements."""
        return ["redirect"]

    def enhance(self, domain, enhancement, options=None):
        """Enhance configuration.

        :param str domain: domain to enhance
        :param str enhancement: enhancement type defined in
            :const:`~letsencrypt.constants.ENHANCEMENTS`
        :param options: options for the enhancement
            See :const:`~letsencrypt.constants.ENHANCEMENTS`
            documentation for appropriate parameter.

        :raises .errors.PluginError: If Enhancement is not supported, or if
            there is any other problem with the enhancement.

        """
        try:
            func = self._enhance_func[enhancement]
        except KeyError:
            raise errors.PluginError(
                "Unsupported enhancement: {0}".format(enhancement))
        try:
            func(self.choose_vhost(domain), options)
        except errors.PluginError:
            logger.warn("Failed %s for %s", enhancement, domain)
            raise

    def _enable_redirect(self, ssl_vhost, unused_options):
        """Redirect all equivalent HTTP traffic to ssl_vhost.

        .. todo:: This enhancement should be rewritten and will
           unfortunately require lots of debugging by hand.

        Adds Redirect directive to the port 80 equivalent of ssl_vhost
        First the function attempts to find the vhost with equivalent
        ip addresses that serves on non-ssl ports
        The function then adds the directive

        .. note:: This function saves the configuration

        :param ssl_vhost: Destination of traffic, an ssl enabled vhost
        :type ssl_vhost: :class:`~letsencrypt_apache.obj.VirtualHost`

        :param unused_options: Not currently used
        :type unused_options: Not Available

        :returns: Success, general_vhost (HTTP vhost)
        :rtype: (bool, :class:`~letsencrypt_apache.obj.VirtualHost`)

        :raises .errors.PluginError: If no viable HTTP host can be created or
            used for the redirect.

        """
        if "rewrite_module" not in self.parser.modules:
            self.enable_mod("rewrite")
        general_vh = self._get_http_vhost(ssl_vhost)

        if general_vh is None:
            # Add virtual_server with redirect
            logger.debug("Did not find http version of ssl virtual host "
                         "attempting to create")
            redirect_addrs = self._get_proposed_addrs(ssl_vhost)
            for vhost in self.vhosts:
                if vhost.enabled and vhost.conflicts(redirect_addrs):
                    raise errors.PluginError(
                        "Unable to find corresponding HTTP vhost; "
                        "Unable to create one as intended addresses conflict; "
                        "Current configuration does not support automated "
                        "redirection")
            self._create_redirect_vhost(ssl_vhost)
        else:
            # Check if redirection already exists
            self._verify_no_redirects(general_vh)

            # Add directives to server
            # Note: These are not immediately searchable in sites-enabled
            #     even with save() and load()
            self.parser.add_dir(general_vh.path, "RewriteEngine", "on")
            self.parser.add_dir(general_vh.path, "RewriteRule",
                                constants.REWRITE_HTTPS_ARGS)
            self.save_notes += ("Redirecting host in %s to ssl vhost in %s\n" %
                                (general_vh.filep, ssl_vhost.filep))
            self.save()

            logger.info("Redirecting vhost in %s to ssl vhost in %s",
                        general_vh.filep, ssl_vhost.filep)

    def _verify_no_redirects(self, vhost):
        """Checks to see if existing redirect is in place.

        Checks to see if virtualhost already contains a rewrite or redirect
        returns boolean, integer

        :param vhost: vhost to check
        :type vhost: :class:`~letsencrypt_apache.obj.VirtualHost`

        :raises errors.PluginError: When another redirection exists

        """
        rewrite_path = self.parser.find_dir(
            "RewriteRule", None, start=vhost.path)
        redirect_path = self.parser.find_dir("Redirect", None, start=vhost.path)

        if redirect_path:
            # "Existing Redirect directive for virtualhost"
            raise errors.PluginError("Existing Redirect present on HTTP vhost.")
        if rewrite_path:
            # "No existing redirection for virtualhost"
            if len(rewrite_path) != len(constants.REWRITE_HTTPS_ARGS):
                raise errors.PluginError("Unknown Existing RewriteRule")
            for match, arg in itertools.izip(
                    rewrite_path, constants.REWRITE_HTTPS_ARGS):
                if self.aug.get(match) != arg:
                    raise errors.PluginError("Unknown Existing RewriteRule")
            raise errors.PluginError(
                "Let's Encrypt has already enabled redirection")


    def _create_redirect_vhost(self, ssl_vhost):
        """Creates an http_vhost specifically to redirect for the ssl_vhost.

        :param ssl_vhost: ssl vhost
        :type ssl_vhost: :class:`~letsencrypt_apache.obj.VirtualHost`

        :returns: tuple of the form
            (`success`, :class:`~letsencrypt_apache.obj.VirtualHost`)
        :rtype: tuple

        """
        text = self._get_redirect_config_str(ssl_vhost)

        redirect_filepath = self._write_out_redirect(ssl_vhost, text)

        self.aug.load()
        # Make a new vhost data structure and add it to the lists
        new_vhost = self._create_vhost(parser.get_aug_path(redirect_filepath))
        self.vhosts.append(new_vhost)

        # Finally create documentation for the change
        self.save_notes += ("Created a port 80 vhost, %s, for redirection to "
                            "ssl vhost %s\n" %
                            (new_vhost.filep, ssl_vhost.filep))

    def _get_redirect_config_str(self, ssl_vhost):
        # get servernames and serveraliases
        serveralias = ""
        servername = ""

        if ssl_vhost.name is not None:
            servername = "ServerName " + ssl_vhost.name
        if ssl_vhost.aliases:
            serveralias = "ServerAlias " + " ".join(ssl_vhost.aliases)

        return ("<VirtualHost %s>\n"
                "%s \n"
                "%s \n"
                "ServerSignature Off\n"
                "\n"
                "RewriteEngine On\n"
                "RewriteRule %s\n"
                "\n"
                "ErrorLog /var/log/apache2/redirect.error.log\n"
                "LogLevel warn\n"
                "</VirtualHost>\n"
                % (" ".join(str(addr) for addr in self._get_proposed_addrs(ssl_vhost)),
                   servername, serveralias,
                   " ".join(constants.REWRITE_HTTPS_ARGS)))

    def _write_out_redirect(self, ssl_vhost, text):
        # This is the default name
        redirect_filename = "le-redirect.conf"

        # See if a more appropriate name can be applied
        if ssl_vhost.name is not None:
            # make sure servername doesn't exceed filename length restriction
            if len(ssl_vhost.name) < (255 - (len(redirect_filename) + 1)):
                redirect_filename = "le-redirect-%s.conf" % ssl_vhost.name

        redirect_filepath = os.path.join(
            self.parser.root, "sites-available", redirect_filename)

        # Register the new file that will be created
        # Note: always register the creation before writing to ensure file will
        # be removed in case of unexpected program exit
        self.reverter.register_file_creation(False, redirect_filepath)

        # Write out file
        with open(redirect_filepath, "w") as redirect_file:
            redirect_file.write(text)
        logger.info("Created redirect file: %s", redirect_filename)

        return redirect_filepath

    def _get_http_vhost(self, ssl_vhost):
        """Find appropriate HTTP vhost for ssl_vhost."""
        # First candidate vhosts filter
        candidate_http_vhs = [
            vhost for vhost in self.vhosts if not vhost.ssl
        ]

        # Second filter - check addresses
        for http_vh in candidate_http_vhs:
            if http_vh.same_server(ssl_vhost):
                return http_vh

        return None

    def _get_proposed_addrs(self, vhost, port="80"):  # pylint: disable=no-self-use
        """Return all addrs of vhost with the port replaced with the specified.

        :param obj.VirtualHost ssl_vhost: Original Vhost
        :param str port: Desired port for new addresses

        :returns: `set` of :class:`~obj.Addr`

        """
        redirects = set()
        for addr in vhost.addrs:
            redirects.add(addr.get_addr_obj(port))

        return redirects

    def get_all_certs_keys(self):
        """Find all existing keys, certs from configuration.

        Retrieve all certs and keys set in VirtualHosts on the Apache server

        :returns: list of tuples with form [(cert, key, path)]
            cert - str path to certificate file
            key - str path to associated key file
            path - File path to configuration file.
        :rtype: list

        """
        c_k = set()

        for vhost in self.vhosts:
            if vhost.ssl:
                cert_path = self.parser.find_dir(
                    "SSLCertificateFile", None,
                    start=vhost.path, exclude=False)
                key_path = self.parser.find_dir(
                    "SSLCertificateKeyFile", None,
                    start=vhost.path, exclude=False)

                if cert_path and key_path:
                    cert = os.path.abspath(self.parser.get_arg(cert_path[-1]))
                    key = os.path.abspath(self.parser.get_arg(key_path[-1]))
                    c_k.add((cert, key, get_file_path(cert_path[-1])))
                else:
                    logger.warning(
                        "Invalid VirtualHost configuration - %s", vhost.filep)
        return c_k

    def is_site_enabled(self, avail_fp):
        """Checks to see if the given site is enabled.

        .. todo:: fix hardcoded sites-enabled, check os.path.samefile

        :param str avail_fp: Complete file path of available site

        :returns: Success
        :rtype: bool

        """
        enabled_dir = os.path.join(self.parser.root, "sites-enabled")
        for entry in os.listdir(enabled_dir):
            if os.path.realpath(os.path.join(enabled_dir, entry)) == avail_fp:
                return True

        return False

    def enable_site(self, vhost):
        """Enables an available site, Apache restart required.

        .. todo:: This function should number subdomains before the domain vhost
        .. todo:: Make sure link is not broken...

        :param vhost: vhost to enable
        :type vhost: :class:`~letsencrypt_apache.obj.VirtualHost`

        :raises .errors.NotSupportedError: If filesystem layout is not
            supported.

        """
        if self.is_site_enabled(vhost.filep):
            return

        if vhost.ssl:
            # TODO: Make this based on addresses
            self.prepare_server_https("443")
            if self.save_notes:
                self.save()

        if "/sites-available/" in vhost.filep:
            enabled_path = ("%s/sites-enabled/%s" %
                            (self.parser.root, os.path.basename(vhost.filep)))
            self.reverter.register_file_creation(False, enabled_path)
            os.symlink(vhost.filep, enabled_path)
            vhost.enabled = True
            logger.info("Enabling available site: %s", vhost.filep)
            self.save_notes += "Enabled site %s\n" % vhost.filep
        else:
            raise errors.NotSupportedError(
                "Unsupported filesystem layout. "
                "sites-available/enabled expected.")

    def enable_mod(self, mod_name, temp=False):
        """Enables module in Apache.

        Both enables and restarts Apache so module is active.

        :param str mod_name: Name of the module to enable. (e.g. 'ssl')
        :param bool temp: Whether or not this is a temporary action.

<<<<<<< HEAD
        """
        try:
            # Use check_output so the command will finish before reloading
            # TODO: a2enmod is debian specific...
            subprocess.check_call([self.conf("enmod"), mod_name],
                                  stdout=open("/dev/null", "w"),
                                  stderr=open("/dev/null", "w"))
            apache_restart(self.conf("init-script"))
        except (OSError, subprocess.CalledProcessError):
            logger.exception("Error enabling mod_%s", mod_name)
            raise errors.MisconfigurationError(
                "Missing enable_mod binary or lack privileges")

    def mod_loaded(self, module):
        """Checks to see if mod_ssl is loaded

        Uses ``apache_ctl`` to get loaded module list. This also effectively
        serves as a config_test.

        :returns: If ssl_module is included and active in Apache
        :rtype: bool
=======
        :raises .errors.NotSupportedError: If the filesystem layout is not
            supported.
        :raises .errors.MisconfigurationError: If a2enmod or a2dismod cannot be
            run.
>>>>>>> 9139531a

        """
        # Support Debian specific setup
        if (not os.path.isdir(os.path.join(self.parser.root, "mods-available"))
                or not os.path.isdir(
                    os.path.join(self.parser.root, "mods-enabled"))):
            raise errors.NotSupportedError(
                "Unsupported directory layout. You may try to enable mod %s "
                "and try again." % mod_name)

        self._enable_mod_debian(mod_name, temp)
        self.save_notes += "Enabled %s module in Apache" % mod_name
        logger.debug("Enabled Apache %s module", mod_name)

        # Modules can enable additional config files. Variables may be defined
        # within these new configuration sections.
        # Restart is not necessary as DUMP_RUN_CFG uses latest config.
        self.parser.update_runtime_variables(self.conf("ctl"))

        self.parser.modules.add(mod_name + "_module")
        self.parser.modules.add("mod_" + mod_name + ".c")

    def _enable_mod_debian(self, mod_name, temp):
        """Assumes mods-available, mods-enabled layout."""
        # Generate reversal command.
        # Try to be safe here... check that we can probably reverse before
        # applying enmod command
        if not le_util.exe_exists(self.conf("dismod")):
            raise errors.MisconfigurationError(
                "Unable to find a2dismod, please make sure a2enmod and "
                "a2dismod are configured correctly for letsencrypt.")

        self.reverter.register_undo_command(
            temp, [self.conf("dismod"), mod_name])
        le_util.run_script([self.conf("enmod"), mod_name])

    def restart(self):
        """Restarts apache server.

        .. todo:: This function will be converted to using reload

        :raises .errors.MisconfigurationError: If unable to restart due to a
        configuration problem, or if the restart subprocess cannot be run.

        """
        return apache_restart(self.conf("init-script"))

    def config_test(self):  # pylint: disable=no-self-use
        """Check the configuration of Apache for errors.

        :raises .errors.MisconfigurationError: If config_test fails

        """
        try:
            le_util.run_script([self.conf("ctl"), "configtest"])
        except errors.SubprocessError as err:
            raise errors.MisconfigurationError(str(err))

    def get_version(self):
        """Return version of Apache Server.

        Version is returned as tuple. (ie. 2.4.7 = (2, 4, 7))

        :returns: version
        :rtype: tuple

        :raises .PluginError: if unable to find Apache version

        """
        try:
            stdout, _ = le_util.run_script([self.conf("ctl"), "-v"])
        except errors.SubprocessError:
            raise errors.PluginError(
                "Unable to run %s -v" % self.conf("ctl"))

        regex = re.compile(r"Apache/([0-9\.]*)", re.IGNORECASE)
        matches = regex.findall(stdout)

        if len(matches) != 1:
            raise errors.PluginError("Unable to find Apache version")

        return tuple([int(i) for i in matches[0].split(".")])

    def more_info(self):
        """Human-readable string to help understand the module"""
        return (
            "Configures Apache to authenticate and install HTTPS.{0}"
            "Server root: {root}{0}"
            "Version: {version}".format(
                os.linesep, root=self.parser.loc["root"],
                version=".".join(str(i) for i in self.version))
        )

    ###########################################################################
    # Challenges Section
    ###########################################################################
    def get_chall_pref(self, unused_domain):  # pylint: disable=no-self-use
        """Return list of challenge preferences."""
        return [challenges.DVSNI]

    def perform(self, achalls):
        """Perform the configuration related challenge.

        This function currently assumes all challenges will be fulfilled.
        If this turns out not to be the case in the future. Cleanup and
        outstanding challenges will have to be designed better.

        """
        self._chall_out.update(achalls)
        responses = [None] * len(achalls)
        apache_dvsni = dvsni.ApacheDvsni(self)

        for i, achall in enumerate(achalls):
            if isinstance(achall, achallenges.DVSNI):
                # Currently also have dvsni hold associated index
                # of the challenge. This helps to put all of the responses back
                # together when they are all complete.
                apache_dvsni.add_chall(achall, i)

        sni_response = apache_dvsni.perform()
        if sni_response:
            # Must restart in order to activate the challenges.
            # Handled here because we may be able to load up other challenge
            # types
            self.restart()

            # Go through all of the challenges and assign them to the proper
            # place in the responses return value. All responses must be in the
            # same order as the original challenges.
            for i, resp in enumerate(sni_response):
                responses[apache_dvsni.indices[i]] = resp

        return responses

    def cleanup(self, achalls):
        """Revert all challenges."""
        self._chall_out.difference_update(achalls)

        # If all of the challenges have been finished, clean up everything
        if not self._chall_out:
            self.revert_challenge_config()
            self.restart()


def apache_restart(apache_init_script):
    """Restarts the Apache Server.

    :param str apache_init_script: Path to the Apache init script.

    .. todo:: Try to use reload instead. (This caused timing problems before)

    .. todo:: On failure, this should be a recovery_routine call with another
       restart.  This will confuse and inhibit developers from testing code
       though.  This change should happen after
       the ApacheConfigurator has been thoroughly tested.  The function will
       need to be moved into the class again.  Perhaps
       this version can live on... for testing purposes.

    :raises .errors.MisconfigurationError: If unable to restart due to a
        configuration problem, or if the restart subprocess cannot be run.

    """
    try:
        proc = subprocess.Popen([apache_init_script, "restart"],
                                stdout=subprocess.PIPE,
                                stderr=subprocess.PIPE)

    except (OSError, ValueError):
        logger.fatal(
            "Unable to restart the Apache process with %s", apache_init_script)
        raise errors.MisconfigurationError(
            "Unable to restart Apache process with %s" % apache_init_script)

    stdout, stderr = proc.communicate()

    if proc.returncode != 0:
        # Enter recovery routine...
        logger.error("Apache Restart Failed!\n%s\n%s", stdout, stderr)
        raise errors.MisconfigurationError(
            "Error while restarting Apache:\n%s\n%s" % (stdout, stderr))


def get_file_path(vhost_path):
    """Get file path from augeas_vhost_path.

    Takes in Augeas path and returns the file name

    :param str vhost_path: Augeas virtual host path

    :returns: filename of vhost
    :rtype: str

    """
    # Strip off /files
    avail_fp = vhost_path[6:]
    # This can be optimized...
    while True:
        # Cast both to lowercase to be case insensitive
        find_if = avail_fp.lower().find("/ifmodule")
        if find_if != -1:
            avail_fp = avail_fp[:find_if]
            continue
        find_vh = avail_fp.lower().find("/virtualhost")
        if find_vh != -1:
            avail_fp = avail_fp[:find_vh]
            continue
        break
    return avail_fp


def temp_install(options_ssl):
    """Temporary install for convenience."""
    # WARNING: THIS IS A POTENTIAL SECURITY VULNERABILITY
    # THIS SHOULD BE HANDLED BY THE PACKAGE MANAGER
    # AND TAKEN OUT BEFORE RELEASE, INSTEAD
    # SHOWING A NICE ERROR MESSAGE ABOUT THE PROBLEM.

    # Check to make sure options-ssl.conf is installed
    if not os.path.isfile(options_ssl):
        shutil.copyfile(constants.MOD_SSL_CONF_SRC, options_ssl)<|MERGE_RESOLUTION|>--- conflicted
+++ resolved
@@ -992,34 +992,10 @@
         :param str mod_name: Name of the module to enable. (e.g. 'ssl')
         :param bool temp: Whether or not this is a temporary action.
 
-<<<<<<< HEAD
-        """
-        try:
-            # Use check_output so the command will finish before reloading
-            # TODO: a2enmod is debian specific...
-            subprocess.check_call([self.conf("enmod"), mod_name],
-                                  stdout=open("/dev/null", "w"),
-                                  stderr=open("/dev/null", "w"))
-            apache_restart(self.conf("init-script"))
-        except (OSError, subprocess.CalledProcessError):
-            logger.exception("Error enabling mod_%s", mod_name)
-            raise errors.MisconfigurationError(
-                "Missing enable_mod binary or lack privileges")
-
-    def mod_loaded(self, module):
-        """Checks to see if mod_ssl is loaded
-
-        Uses ``apache_ctl`` to get loaded module list. This also effectively
-        serves as a config_test.
-
-        :returns: If ssl_module is included and active in Apache
-        :rtype: bool
-=======
         :raises .errors.NotSupportedError: If the filesystem layout is not
             supported.
         :raises .errors.MisconfigurationError: If a2enmod or a2dismod cannot be
             run.
->>>>>>> 9139531a
 
         """
         # Support Debian specific setup
