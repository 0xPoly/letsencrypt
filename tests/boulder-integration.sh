#!/bin/sh -xe
# Simple integration test. Make sure to activate virtualenv beforehand
# (source venv/bin/activate) and that you are running Boulder test
# instance (see ./boulder-start.sh).
#
# Environment variables:
#   SERVER: Passed as "letsencrypt --server" argument.
#
# Note: this script is called by Boulder integration test suite!

. ./tests/integration/_common.sh
export PATH="/usr/sbin:$PATH"  # /usr/sbin/nginx

export GOPATH="${GOPATH:-/tmp/go}"
export PATH="$GOPATH/bin:$PATH"

if [ `uname` = "Darwin" ];then
  readlink="greadlink"
else
  readlink="readlink"
fi

common() {
    letsencrypt_test \
        --authenticator standalone \
        "$@"
}

<<<<<<< HEAD
common --domains le1.wtf auth
=======
common --domains le1.wtf --standalone-supported-challenges dvsni auth
common --domains le2.wtf --standalone-supported-challenges simpleHttp run
>>>>>>> cb2ac71d
common -a manual -d le.wtf auth

export CSR_PATH="${root}/csr.der" KEY_PATH="${root}/key.pem" \
       OPENSSL_CNF=examples/openssl.cnf
./examples/generate-csr.sh le3.wtf
common auth --csr "$CSR_PATH" \
       --cert-path "${root}/csr/cert.pem" \
       --chain-path "${root}/csr/chain.pem"
openssl x509 -in "${root}/csr/0000_cert.pem" -text
openssl x509 -in "${root}/csr/0000_chain.pem" -text

common --domain le3.wtf install \
       --cert-path "${root}/csr/cert.pem" \
       --key-path "${root}/csr/key.pem"

# the following assumes that Boulder issues certificates for less than
# 10 years, otherwise renewal will not take place
cat <<EOF > "$root/conf/renewer.conf"
renew_before_expiry = 10 years
deploy_before_expiry = 10 years
EOF
letsencrypt-renewer $store_flags
dir="$root/conf/archive/le1.wtf"
for x in cert chain fullchain privkey;
do
    latest="$(ls -1t $dir/ | grep -e "^${x}" | head -n1)"
    live="$($readlink -f "$root/conf/live/le1.wtf/${x}.pem")"
    [ "${dir}/${latest}" = "$live" ]  # renewer fails this test
done

# revoke by account key
common revoke --cert-path "$root/conf/live/le.wtf/cert.pem"
# revoke renewed
common revoke --cert-path "$root/conf/live/le1.wtf/cert.pem"
# revoke by cert key
common revoke --cert-path "$root/conf/live/le2.wtf/cert.pem" \
       --key-path "$root/conf/live/le2.wtf/privkey.pem"

if type nginx;
then
    . ./letsencrypt-nginx/tests/boulder-integration.sh
fi<|MERGE_RESOLUTION|>--- conflicted
+++ resolved
@@ -23,15 +23,12 @@
 common() {
     letsencrypt_test \
         --authenticator standalone \
+        --installer null \
         "$@"
 }
 
-<<<<<<< HEAD
-common --domains le1.wtf auth
-=======
 common --domains le1.wtf --standalone-supported-challenges dvsni auth
 common --domains le2.wtf --standalone-supported-challenges simpleHttp run
->>>>>>> cb2ac71d
 common -a manual -d le.wtf auth
 
 export CSR_PATH="${root}/csr.der" KEY_PATH="${root}/key.pem" \
